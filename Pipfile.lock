{
    "_meta": {
        "hash": {
            "sha256": "2e4e109b42e9bf3192f2d0ae64d468e89c69545f117f45544557a616f9ad3330"
        },
        "pipfile-spec": 6,
        "requires": {
            "python_version": "3.9"
        },
        "sources": [
            {
                "name": "pypi",
                "url": "https://pypi.org/simple",
                "verify_ssl": true
            }
        ]
    },
    "default": {
        "beautifulsoup4": {
            "hashes": [
                "sha256:492bbc69dca35d12daac71c4db1bfff0c876c00ef4a2ffacce226d4638eb72da",
                "sha256:bd2520ca0d9d7d12694a53d44ac482d181b4ec1888909b035a3dbf40d0f57d4a"
            ],
            "markers": "python_full_version >= '3.6.0'",
            "version": "==4.12.2"
        },
        "certifi": {
            "hashes": [
                "sha256:539cc1d13202e33ca466e88b2807e29f4c13049d6d87031a3c110744495cb082",
                "sha256:92d6037539857d8206b8f6ae472e8b77db8058fec5937a1ef3f54304089edbb9"
            ],
<<<<<<< HEAD
            "markers": "python_version >= '3.6'",
=======
            "markers": "python_full_version >= '3.6.0'",
>>>>>>> 2951e171
            "version": "==2023.7.22"
        },
        "charset-normalizer": {
            "hashes": [
                "sha256:06cf46bdff72f58645434d467bf5228080801298fbba19fe268a01b4534467f5",
                "sha256:0c8c61fb505c7dad1d251c284e712d4e0372cef3b067f7ddf82a7fa82e1e9a93",
                "sha256:10b8dd31e10f32410751b3430996f9807fc4d1587ca69772e2aa940a82ab571a",
                "sha256:1171ef1fc5ab4693c5d151ae0fdad7f7349920eabbaca6271f95969fa0756c2d",
                "sha256:17a866d61259c7de1bdadef418a37755050ddb4b922df8b356503234fff7932c",
                "sha256:1d6bfc32a68bc0933819cfdfe45f9abc3cae3877e1d90aac7259d57e6e0f85b1",
                "sha256:1ec937546cad86d0dce5396748bf392bb7b62a9eeb8c66efac60e947697f0e58",
                "sha256:223b4d54561c01048f657fa6ce41461d5ad8ff128b9678cfe8b2ecd951e3f8a2",
                "sha256:2465aa50c9299d615d757c1c888bc6fef384b7c4aec81c05a0172b4400f98557",
                "sha256:28f512b9a33235545fbbdac6a330a510b63be278a50071a336afc1b78781b147",
                "sha256:2c092be3885a1b7899cd85ce24acedc1034199d6fca1483fa2c3a35c86e43041",
                "sha256:2c4c99f98fc3a1835af8179dcc9013f93594d0670e2fa80c83aa36346ee763d2",
                "sha256:31445f38053476a0c4e6d12b047b08ced81e2c7c712e5a1ad97bc913256f91b2",
                "sha256:31bbaba7218904d2eabecf4feec0d07469284e952a27400f23b6628439439fa7",
                "sha256:34d95638ff3613849f473afc33f65c401a89f3b9528d0d213c7037c398a51296",
                "sha256:352a88c3df0d1fa886562384b86f9a9e27563d4704ee0e9d56ec6fcd270ea690",
                "sha256:39b70a6f88eebe239fa775190796d55a33cfb6d36b9ffdd37843f7c4c1b5dc67",
                "sha256:3c66df3f41abee950d6638adc7eac4730a306b022570f71dd0bd6ba53503ab57",
                "sha256:3f70fd716855cd3b855316b226a1ac8bdb3caf4f7ea96edcccc6f484217c9597",
                "sha256:3f9bc2ce123637a60ebe819f9fccc614da1bcc05798bbbaf2dd4ec91f3e08846",
                "sha256:3fb765362688821404ad6cf86772fc54993ec11577cd5a92ac44b4c2ba52155b",
                "sha256:45f053a0ece92c734d874861ffe6e3cc92150e32136dd59ab1fb070575189c97",
                "sha256:46fb9970aa5eeca547d7aa0de5d4b124a288b42eaefac677bde805013c95725c",
                "sha256:4cb50a0335382aac15c31b61d8531bc9bb657cfd848b1d7158009472189f3d62",
                "sha256:4e12f8ee80aa35e746230a2af83e81bd6b52daa92a8afaef4fea4a2ce9b9f4fa",
                "sha256:4f3100d86dcd03c03f7e9c3fdb23d92e32abbca07e7c13ebd7ddfbcb06f5991f",
                "sha256:4f6e2a839f83a6a76854d12dbebde50e4b1afa63e27761549d006fa53e9aa80e",
                "sha256:4f861d94c2a450b974b86093c6c027888627b8082f1299dfd5a4bae8e2292821",
                "sha256:501adc5eb6cd5f40a6f77fbd90e5ab915c8fd6e8c614af2db5561e16c600d6f3",
                "sha256:520b7a142d2524f999447b3a0cf95115df81c4f33003c51a6ab637cbda9d0bf4",
                "sha256:548eefad783ed787b38cb6f9a574bd8664468cc76d1538215d510a3cd41406cb",
                "sha256:555fe186da0068d3354cdf4bbcbc609b0ecae4d04c921cc13e209eece7720727",
                "sha256:55602981b2dbf8184c098bc10287e8c245e351cd4fdcad050bd7199d5a8bf514",
                "sha256:58e875eb7016fd014c0eea46c6fa92b87b62c0cb31b9feae25cbbe62c919f54d",
                "sha256:5a3580a4fdc4ac05f9e53c57f965e3594b2f99796231380adb2baaab96e22761",
                "sha256:5b70bab78accbc672f50e878a5b73ca692f45f5b5e25c8066d748c09405e6a55",
                "sha256:5ceca5876032362ae73b83347be8b5dbd2d1faf3358deb38c9c88776779b2e2f",
                "sha256:61f1e3fb621f5420523abb71f5771a204b33c21d31e7d9d86881b2cffe92c47c",
                "sha256:633968254f8d421e70f91c6ebe71ed0ab140220469cf87a9857e21c16687c034",
                "sha256:63a6f59e2d01310f754c270e4a257426fe5a591dc487f1983b3bbe793cf6bac6",
                "sha256:63accd11149c0f9a99e3bc095bbdb5a464862d77a7e309ad5938fbc8721235ae",
                "sha256:6db3cfb9b4fcecb4390db154e75b49578c87a3b9979b40cdf90d7e4b945656e1",
                "sha256:71ef3b9be10070360f289aea4838c784f8b851be3ba58cf796262b57775c2f14",
                "sha256:7ae8e5142dcc7a49168f4055255dbcced01dc1714a90a21f87448dc8d90617d1",
                "sha256:7b6cefa579e1237ce198619b76eaa148b71894fb0d6bcf9024460f9bf30fd228",
                "sha256:800561453acdecedaac137bf09cd719c7a440b6800ec182f077bb8e7025fb708",
                "sha256:82ca51ff0fc5b641a2d4e1cc8c5ff108699b7a56d7f3ad6f6da9dbb6f0145b48",
                "sha256:851cf693fb3aaef71031237cd68699dded198657ec1e76a76eb8be58c03a5d1f",
                "sha256:854cc74367180beb327ab9d00f964f6d91da06450b0855cbbb09187bcdb02de5",
                "sha256:87071618d3d8ec8b186d53cb6e66955ef2a0e4fa63ccd3709c0c90ac5a43520f",
                "sha256:871d045d6ccc181fd863a3cd66ee8e395523ebfbc57f85f91f035f50cee8e3d4",
                "sha256:8aee051c89e13565c6bd366813c386939f8e928af93c29fda4af86d25b73d8f8",
                "sha256:8af5a8917b8af42295e86b64903156b4f110a30dca5f3b5aedea123fbd638bff",
                "sha256:8ec8ef42c6cd5856a7613dcd1eaf21e5573b2185263d87d27c8edcae33b62a61",
                "sha256:91e43805ccafa0a91831f9cd5443aa34528c0c3f2cc48c4cb3d9a7721053874b",
                "sha256:9505dc359edb6a330efcd2be825fdb73ee3e628d9010597aa1aee5aa63442e97",
                "sha256:985c7965f62f6f32bf432e2681173db41336a9c2611693247069288bcb0c7f8b",
                "sha256:9a74041ba0bfa9bc9b9bb2cd3238a6ab3b7618e759b41bd15b5f6ad958d17605",
                "sha256:9edbe6a5bf8b56a4a84533ba2b2f489d0046e755c29616ef8830f9e7d9cf5728",
                "sha256:a15c1fe6d26e83fd2e5972425a772cca158eae58b05d4a25a4e474c221053e2d",
                "sha256:a66bcdf19c1a523e41b8e9d53d0cedbfbac2e93c649a2e9502cb26c014d0980c",
                "sha256:ae4070f741f8d809075ef697877fd350ecf0b7c5837ed68738607ee0a2c572cf",
                "sha256:ae55d592b02c4349525b6ed8f74c692509e5adffa842e582c0f861751701a673",
                "sha256:b578cbe580e3b41ad17b1c428f382c814b32a6ce90f2d8e39e2e635d49e498d1",
                "sha256:b891a2f68e09c5ef989007fac11476ed33c5c9994449a4e2c3386529d703dc8b",
                "sha256:baec8148d6b8bd5cee1ae138ba658c71f5b03e0d69d5907703e3e1df96db5e41",
                "sha256:bb06098d019766ca16fc915ecaa455c1f1cd594204e7f840cd6258237b5079a8",
                "sha256:bc791ec3fd0c4309a753f95bb6c749ef0d8ea3aea91f07ee1cf06b7b02118f2f",
                "sha256:bd28b31730f0e982ace8663d108e01199098432a30a4c410d06fe08fdb9e93f4",
                "sha256:be4d9c2770044a59715eb57c1144dedea7c5d5ae80c68fb9959515037cde2008",
                "sha256:c0c72d34e7de5604df0fde3644cc079feee5e55464967d10b24b1de268deceb9",
                "sha256:c0e842112fe3f1a4ffcf64b06dc4c61a88441c2f02f373367f7b4c1aa9be2ad5",
                "sha256:c15070ebf11b8b7fd1bfff7217e9324963c82dbdf6182ff7050519e350e7ad9f",
                "sha256:c2000c54c395d9e5e44c99dc7c20a64dc371f777faf8bae4919ad3e99ce5253e",
                "sha256:c30187840d36d0ba2893bc3271a36a517a717f9fd383a98e2697ee890a37c273",
                "sha256:cb7cd68814308aade9d0c93c5bd2ade9f9441666f8ba5aa9c2d4b389cb5e2a45",
                "sha256:cd805513198304026bd379d1d516afbf6c3c13f4382134a2c526b8b854da1c2e",
                "sha256:d0bf89afcbcf4d1bb2652f6580e5e55a840fdf87384f6063c4a4f0c95e378656",
                "sha256:d9137a876020661972ca6eec0766d81aef8a5627df628b664b234b73396e727e",
                "sha256:dbd95e300367aa0827496fe75a1766d198d34385a58f97683fe6e07f89ca3e3c",
                "sha256:dced27917823df984fe0c80a5c4ad75cf58df0fbfae890bc08004cd3888922a2",
                "sha256:de0b4caa1c8a21394e8ce971997614a17648f94e1cd0640fbd6b4d14cab13a72",
                "sha256:debb633f3f7856f95ad957d9b9c781f8e2c6303ef21724ec94bea2ce2fcbd056",
                "sha256:e372d7dfd154009142631de2d316adad3cc1c36c32a38b16a4751ba78da2a397",
                "sha256:ecd26be9f112c4f96718290c10f4caea6cc798459a3a76636b817a0ed7874e42",
                "sha256:edc0202099ea1d82844316604e17d2b175044f9bcb6b398aab781eba957224bd",
                "sha256:f194cce575e59ffe442c10a360182a986535fd90b57f7debfaa5c845c409ecc3",
                "sha256:f5fb672c396d826ca16a022ac04c9dce74e00a1c344f6ad1a0fdc1ba1f332213",
                "sha256:f6a02a3c7950cafaadcd46a226ad9e12fc9744652cc69f9e5534f98b47f3bbcf",
                "sha256:fe81b35c33772e56f4b6cf62cf4aedc1762ef7162a31e6ac7fe5e40d0149eb67"
            ],
<<<<<<< HEAD
            "markers": "python_full_version >= '3.7.0'",
            "version": "==3.3.1"
=======
            "markers": "python_version >= '3.7'",
            "version": "==3.2.0"
>>>>>>> 2951e171
        },
        "gevent": {
            "hashes": [
                "sha256:272cffdf535978d59c38ed837916dfd2b5d193be1e9e5dcc60a5f4d5025dd98a",
                "sha256:2c7b5c9912378e5f5ccf180d1fdb1e83f42b71823483066eddbe10ef1a2fcaa2",
                "sha256:36a549d632c14684bcbbd3014a6ce2666c5f2a500f34d58d32df6c9ea38b6535",
                "sha256:4368f341a5f51611411ec3fc62426f52ac3d6d42eaee9ed0f9eebe715c80184e",
                "sha256:43daf68496c03a35287b8b617f9f91e0e7c0d042aebcc060cadc3f049aadd653",
                "sha256:455e5ee8103f722b503fa45dedb04f3ffdec978c1524647f8ba72b4f08490af1",
                "sha256:45792c45d60f6ce3d19651d7fde0bc13e01b56bb4db60d3f32ab7d9ec467374c",
                "sha256:4e24c2af9638d6c989caffc691a039d7c7022a31c0363da367c0d32ceb4a0648",
                "sha256:52b4abf28e837f1865a9bdeef58ff6afd07d1d888b70b6804557e7908032e599",
                "sha256:52e9f12cd1cda96603ce6b113d934f1aafb873e2c13182cf8e86d2c5c41982ea",
                "sha256:5f3c781c84794926d853d6fb58554dc0dcc800ba25c41d42f6959c344b4db5a6",
                "sha256:62d121344f7465e3739989ad6b91f53a6ca9110518231553fe5846dbe1b4518f",
                "sha256:65883ac026731ac112184680d1f0f1e39fa6f4389fd1fc0bf46cc1388e2599f9",
                "sha256:707904027d7130ff3e59ea387dddceedb133cc742b00b3ffe696d567147a9c9e",
                "sha256:72c002235390d46f94938a96920d8856d4ffd9ddf62a303a0d7c118894097e34",
                "sha256:7532c17bc6c1cbac265e751b95000961715adef35a25d2b0b1813aa7263fb397",
                "sha256:78eebaf5e73ff91d34df48f4e35581ab4c84e22dd5338ef32714264063c57507",
                "sha256:7c1abc6f25f475adc33e5fc2dbcc26a732608ac5375d0d306228738a9ae14d3b",
                "sha256:7c28e38dcde327c217fdafb9d5d17d3e772f636f35df15ffae2d933a5587addd",
                "sha256:7ccf0fd378257cb77d91c116e15c99e533374a8153632c48a3ecae7f7f4f09fe",
                "sha256:921dda1c0b84e3d3b1778efa362d61ed29e2b215b90f81d498eb4d8eafcd0b7a",
                "sha256:a2898b7048771917d85a1d548fd378e8a7b2ca963db8e17c6d90c76b495e0e2b",
                "sha256:a3c5e9b1f766a7a64833334a18539a362fb563f6c4682f9634dea72cbe24f771",
                "sha256:ada07076b380918829250201df1d016bdafb3acf352f35e5693b59dceee8dd2e",
                "sha256:b101086f109168b23fa3586fccd1133494bdb97f86920a24dc0b23984dc30b69",
                "sha256:bf456bd6b992eb0e1e869e2fd0caf817f0253e55ca7977fd0e72d0336a8c1c6a",
                "sha256:bf7af500da05363e66f122896012acb6e101a552682f2352b618e541c941a011",
                "sha256:c3e5d2fa532e4d3450595244de8ccf51f5721a05088813c1abd93ad274fe15e7",
                "sha256:c84d34256c243b0a53d4335ef0bc76c735873986d478c53073861a92566a8d71",
                "sha256:d163d59f1be5a4c4efcdd13c2177baaf24aadf721fdf2e1af9ee54a998d160f5",
                "sha256:d57737860bfc332b9b5aa438963986afe90f49645f6e053140cfa0fa1bdae1ae",
                "sha256:dbb22a9bbd6a13e925815ce70b940d1578dbe5d4013f20d23e8a11eddf8d14a7",
                "sha256:dcb8612787a7f4626aa881ff15ff25439561a429f5b303048f0fca8a1c781c39",
                "sha256:dd6c32ab977ecf7c7b8c2611ed95fa4aaebd69b74bf08f4b4960ad516861517d",
                "sha256:de350fde10efa87ea60d742901e1053eb2127ebd8b59a7d3b90597eb4e586599",
                "sha256:e1ead6863e596a8cc2a03e26a7a0981f84b6b3e956101135ff6d02df4d9a6b07",
                "sha256:ed7a048d3e526a5c1d55c44cb3bc06cfdc1947d06d45006cc4cf60dedc628904",
                "sha256:f632487c87866094546a74eefbca2c74c1d03638b715b6feb12e80120960185a",
                "sha256:fae8d5b5b8fa2a8f63b39f5447168b02db10c888a3e387ed7af2bd1b8612e543",
                "sha256:fde6402c5432b835fbb7698f1c7f2809c8d6b2bd9d047ac1f5a7c1d5aa569303"
            ],
            "markers": "python_version >= '3.8'",
            "version": "==23.9.1"
        },
        "greenlet": {
            "hashes": [
                "sha256:0a02d259510b3630f330c86557331a3b0e0c79dac3d166e449a39363beaae174",
                "sha256:0b6f9f8ca7093fd4433472fd99b5650f8a26dcd8ba410e14094c1e44cd3ceddd",
                "sha256:100f78a29707ca1525ea47388cec8a049405147719f47ebf3895e7509c6446aa",
                "sha256:1757936efea16e3f03db20efd0cd50a1c86b06734f9f7338a90c4ba85ec2ad5a",
                "sha256:19075157a10055759066854a973b3d1325d964d498a805bb68a1f9af4aaef8ec",
                "sha256:19bbdf1cce0346ef7341705d71e2ecf6f41a35c311137f29b8a2dc2341374565",
                "sha256:20107edf7c2c3644c67c12205dc60b1bb11d26b2610b276f97d666110d1b511d",
                "sha256:22f79120a24aeeae2b4471c711dcf4f8c736a2bb2fabad2a67ac9a55ea72523c",
                "sha256:2847e5d7beedb8d614186962c3d774d40d3374d580d2cbdab7f184580a39d234",
                "sha256:28e89e232c7593d33cac35425b58950789962011cc274aa43ef8865f2e11f46d",
                "sha256:329c5a2e5a0ee942f2992c5e3ff40be03e75f745f48847f118a3cfece7a28546",
                "sha256:337322096d92808f76ad26061a8f5fccb22b0809bea39212cd6c406f6a7060d2",
                "sha256:3fcc780ae8edbb1d050d920ab44790201f027d59fdbd21362340a85c79066a74",
                "sha256:41bdeeb552d814bcd7fb52172b304898a35818107cc8778b5101423c9017b3de",
                "sha256:4eddd98afc726f8aee1948858aed9e6feeb1758889dfd869072d4465973f6bfd",
                "sha256:52e93b28db27ae7d208748f45d2db8a7b6a380e0d703f099c949d0f0d80b70e9",
                "sha256:55d62807f1c5a1682075c62436702aaba941daa316e9161e4b6ccebbbf38bda3",
                "sha256:5805e71e5b570d490938d55552f5a9e10f477c19400c38bf1d5190d760691846",
                "sha256:599daf06ea59bfedbec564b1692b0166a0045f32b6f0933b0dd4df59a854caf2",
                "sha256:60d5772e8195f4e9ebf74046a9121bbb90090f6550f81d8956a05387ba139353",
                "sha256:696d8e7d82398e810f2b3622b24e87906763b6ebfd90e361e88eb85b0e554dc8",
                "sha256:6e6061bf1e9565c29002e3c601cf68569c450be7fc3f7336671af7ddb4657166",
                "sha256:80ac992f25d10aaebe1ee15df45ca0d7571d0f70b645c08ec68733fb7a020206",
                "sha256:816bd9488a94cba78d93e1abb58000e8266fa9cc2aa9ccdd6eb0696acb24005b",
                "sha256:85d2b77e7c9382f004b41d9c72c85537fac834fb141b0296942d52bf03fe4a3d",
                "sha256:87c8ceb0cf8a5a51b8008b643844b7f4a8264a2c13fcbcd8a8316161725383fe",
                "sha256:89ee2e967bd7ff85d84a2de09df10e021c9b38c7d91dead95b406ed6350c6997",
                "sha256:8bef097455dea90ffe855286926ae02d8faa335ed8e4067326257cb571fc1445",
                "sha256:8d11ebbd679e927593978aa44c10fc2092bc454b7d13fdc958d3e9d508aba7d0",
                "sha256:91e6c7db42638dc45cf2e13c73be16bf83179f7859b07cfc139518941320be96",
                "sha256:97e7ac860d64e2dcba5c5944cfc8fa9ea185cd84061c623536154d5a89237884",
                "sha256:990066bff27c4fcf3b69382b86f4c99b3652bab2a7e685d968cd4d0cfc6f67c6",
                "sha256:9fbc5b8f3dfe24784cee8ce0be3da2d8a79e46a276593db6868382d9c50d97b1",
                "sha256:ac4a39d1abae48184d420aa8e5e63efd1b75c8444dd95daa3e03f6c6310e9619",
                "sha256:b2c02d2ad98116e914d4f3155ffc905fd0c025d901ead3f6ed07385e19122c94",
                "sha256:b2d3337dcfaa99698aa2377c81c9ca72fcd89c07e7eb62ece3f23a3fe89b2ce4",
                "sha256:b489c36d1327868d207002391f662a1d163bdc8daf10ab2e5f6e41b9b96de3b1",
                "sha256:b641161c302efbb860ae6b081f406839a8b7d5573f20a455539823802c655f63",
                "sha256:b8ba29306c5de7717b5761b9ea74f9c72b9e2b834e24aa984da99cbfc70157fd",
                "sha256:b9934adbd0f6e476f0ecff3c94626529f344f57b38c9a541f87098710b18af0a",
                "sha256:ce85c43ae54845272f6f9cd8320d034d7a946e9773c693b27d620edec825e376",
                "sha256:cf868e08690cb89360eebc73ba4be7fb461cfbc6168dd88e2fbbe6f31812cd57",
                "sha256:d2905ce1df400360463c772b55d8e2518d0e488a87cdea13dd2c71dcb2a1fa16",
                "sha256:d57e20ba591727da0c230ab2c3f200ac9d6d333860d85348816e1dca4cc4792e",
                "sha256:d6a8c9d4f8692917a3dc7eb25a6fb337bff86909febe2f793ec1928cd97bedfc",
                "sha256:d923ff276f1c1f9680d32832f8d6c040fe9306cbfb5d161b0911e9634be9ef0a",
                "sha256:daa7197b43c707462f06d2c693ffdbb5991cbb8b80b5b984007de431493a319c",
                "sha256:dbd4c177afb8a8d9ba348d925b0b67246147af806f0b104af4d24f144d461cd5",
                "sha256:dc4d815b794fd8868c4d67602692c21bf5293a75e4b607bb92a11e821e2b859a",
                "sha256:e9d21aaa84557d64209af04ff48e0ad5e28c5cca67ce43444e939579d085da72",
                "sha256:ea6b8aa9e08eea388c5f7a276fabb1d4b6b9d6e4ceb12cc477c3d352001768a9",
                "sha256:eabe7090db68c981fca689299c2d116400b553f4b713266b130cfc9e2aa9c5a9",
                "sha256:f2f6d303f3dee132b322a14cd8765287b8f86cdc10d2cb6a6fae234ea488888e",
                "sha256:f33f3258aae89da191c6ebaa3bc517c6c4cbc9b9f689e5d8452f7aedbb913fa8",
                "sha256:f7bfb769f7efa0eefcd039dd19d843a4fbfbac52f1878b1da2ed5793ec9b1a65",
                "sha256:f89e21afe925fcfa655965ca8ea10f24773a1791400989ff32f467badfe4a064",
                "sha256:fa24255ae3c0ab67e613556375a4341af04a084bd58764731972bcbc8baeba36"
            ],
            "markers": "python_version < '3.11' and platform_python_implementation == 'CPython'",
            "version": "==3.0.1"
        },
        "grequests": {
            "hashes": [
                "sha256:4733edfcece027de25ae8eff86a87f563d7e829fdacbf3ce8b3aeea507694287",
                "sha256:5c33f14268df5b8fa1107d8537815be6febbad6ec560524d6a404b7778cf6ba6"
            ],
            "version": "==0.7.0"
        },
        "idna": {
            "hashes": [
                "sha256:814f528e8dead7d329833b91c5faa87d60bf71824cd12a7530b5526063d02cb4",
                "sha256:90b77e79eaa3eba6de819a0c442c0b4ceefc341a7a2ab77d7562bf49f425c5c2"
            ],
            "markers": "python_version >= '3.5'",
            "version": "==3.4"
        },
        "importlib-metadata": {
            "hashes": [
                "sha256:3ebb78df84a805d7698245025b975d9d67053cd94c79245ba4b3eb694abe68bb",
                "sha256:dbace7892d8c0c4ac1ad096662232f831d4e64f4c4545bd53016a3e9d4654743"
            ],
            "markers": "python_version >= '3.8'",
            "version": "==6.8.0"
        },
        "junit-xml": {
            "hashes": [
                "sha256:de16a051990d4e25a3982b2dd9e89d671067548718866416faec14d9de56db9f",
                "sha256:ec5ca1a55aefdd76d28fcc0b135251d156c7106fa979686a4b48d62b761b4732"
            ],
            "version": "==1.9"
        },
        "link-checker": {
            "editable": true,
            "path": "."
        },
        "lxml": {
            "hashes": [
                "sha256:05186a0f1346ae12553d66df1cfce6f251589fea3ad3da4f3ef4e34b2d58c6a3",
                "sha256:075b731ddd9e7f68ad24c635374211376aa05a281673ede86cbe1d1b3455279d",
                "sha256:081d32421db5df44c41b7f08a334a090a545c54ba977e47fd7cc2deece78809a",
                "sha256:0a3d3487f07c1d7f150894c238299934a2a074ef590b583103a45002035be120",
                "sha256:0bfd0767c5c1de2551a120673b72e5d4b628737cb05414f03c3277bf9bed3305",
                "sha256:0c0850c8b02c298d3c7006b23e98249515ac57430e16a166873fc47a5d549287",
                "sha256:0e2cb47860da1f7e9a5256254b74ae331687b9672dfa780eed355c4c9c3dbd23",
                "sha256:120fa9349a24c7043854c53cae8cec227e1f79195a7493e09e0c12e29f918e52",
                "sha256:1247694b26342a7bf47c02e513d32225ededd18045264d40758abeb3c838a51f",
                "sha256:141f1d1a9b663c679dc524af3ea1773e618907e96075262726c7612c02b149a4",
                "sha256:14e019fd83b831b2e61baed40cab76222139926b1fb5ed0e79225bc0cae14584",
                "sha256:1509dd12b773c02acd154582088820893109f6ca27ef7291b003d0e81666109f",
                "sha256:17a753023436a18e27dd7769e798ce302963c236bc4114ceee5b25c18c52c693",
                "sha256:1e224d5755dba2f4a9498e150c43792392ac9b5380aa1b845f98a1618c94eeef",
                "sha256:1f447ea5429b54f9582d4b955f5f1985f278ce5cf169f72eea8afd9502973dd5",
                "sha256:23eed6d7b1a3336ad92d8e39d4bfe09073c31bfe502f20ca5116b2a334f8ec02",
                "sha256:25f32acefac14ef7bd53e4218fe93b804ef6f6b92ffdb4322bb6d49d94cad2bc",
                "sha256:2c74524e179f2ad6d2a4f7caf70e2d96639c0954c943ad601a9e146c76408ed7",
                "sha256:303bf1edce6ced16bf67a18a1cf8339d0db79577eec5d9a6d4a80f0fb10aa2da",
                "sha256:3331bece23c9ee066e0fb3f96c61322b9e0f54d775fccefff4c38ca488de283a",
                "sha256:3e9bdd30efde2b9ccfa9cb5768ba04fe71b018a25ea093379c857c9dad262c40",
                "sha256:411007c0d88188d9f621b11d252cce90c4a2d1a49db6c068e3c16422f306eab8",
                "sha256:42871176e7896d5d45138f6d28751053c711ed4d48d8e30b498da155af39aebd",
                "sha256:46f409a2d60f634fe550f7133ed30ad5321ae2e6630f13657fb9479506b00601",
                "sha256:48628bd53a426c9eb9bc066a923acaa0878d1e86129fd5359aee99285f4eed9c",
                "sha256:48d6ed886b343d11493129e019da91d4039826794a3e3027321c56d9e71505be",
                "sha256:4930be26af26ac545c3dffb662521d4e6268352866956672231887d18f0eaab2",
                "sha256:4aec80cde9197340bc353d2768e2a75f5f60bacda2bab72ab1dc499589b3878c",
                "sha256:4c28a9144688aef80d6ea666c809b4b0e50010a2aca784c97f5e6bf143d9f129",
                "sha256:4d2d1edbca80b510443f51afd8496be95529db04a509bc8faee49c7b0fb6d2cc",
                "sha256:4dd9a263e845a72eacb60d12401e37c616438ea2e5442885f65082c276dfb2b2",
                "sha256:4f1026bc732b6a7f96369f7bfe1a4f2290fb34dce00d8644bc3036fb351a4ca1",
                "sha256:4fb960a632a49f2f089d522f70496640fdf1218f1243889da3822e0a9f5f3ba7",
                "sha256:50670615eaf97227d5dc60de2dc99fb134a7130d310d783314e7724bf163f75d",
                "sha256:50baa9c1c47efcaef189f31e3d00d697c6d4afda5c3cde0302d063492ff9b477",
                "sha256:53ace1c1fd5a74ef662f844a0413446c0629d151055340e9893da958a374f70d",
                "sha256:5515edd2a6d1a5a70bfcdee23b42ec33425e405c5b351478ab7dc9347228f96e",
                "sha256:56dc1f1ebccc656d1b3ed288f11e27172a01503fc016bcabdcbc0978b19352b7",
                "sha256:578695735c5a3f51569810dfebd05dd6f888147a34f0f98d4bb27e92b76e05c2",
                "sha256:57aba1bbdf450b726d58b2aea5fe47c7875f5afb2c4a23784ed78f19a0462574",
                "sha256:57d6ba0ca2b0c462f339640d22882acc711de224d769edf29962b09f77129cbf",
                "sha256:5c245b783db29c4e4fbbbfc9c5a78be496c9fea25517f90606aa1f6b2b3d5f7b",
                "sha256:5c31c7462abdf8f2ac0577d9f05279727e698f97ecbb02f17939ea99ae8daa98",
                "sha256:64f479d719dc9f4c813ad9bb6b28f8390360660b73b2e4beb4cb0ae7104f1c12",
                "sha256:65299ea57d82fb91c7f019300d24050c4ddeb7c5a190e076b5f48a2b43d19c42",
                "sha256:6689a3d7fd13dc687e9102a27e98ef33730ac4fe37795d5036d18b4d527abd35",
                "sha256:690dafd0b187ed38583a648076865d8c229661ed20e48f2335d68e2cf7dc829d",
                "sha256:6fc3c450eaa0b56f815c7b62f2b7fba7266c4779adcf1cece9e6deb1de7305ce",
                "sha256:704f61ba8c1283c71b16135caf697557f5ecf3e74d9e453233e4771d68a1f42d",
                "sha256:71c52db65e4b56b8ddc5bb89fb2e66c558ed9d1a74a45ceb7dcb20c191c3df2f",
                "sha256:71d66ee82e7417828af6ecd7db817913cb0cf9d4e61aa0ac1fde0583d84358db",
                "sha256:7d298a1bd60c067ea75d9f684f5f3992c9d6766fadbc0bcedd39750bf344c2f4",
                "sha256:8b77946fd508cbf0fccd8e400a7f71d4ac0e1595812e66025bac475a8e811694",
                "sha256:8d7e43bd40f65f7d97ad8ef5c9b1778943d02f04febef12def25f7583d19baac",
                "sha256:8df133a2ea5e74eef5e8fc6f19b9e085f758768a16e9877a60aec455ed2609b2",
                "sha256:8ed74706b26ad100433da4b9d807eae371efaa266ffc3e9191ea436087a9d6a7",
                "sha256:92af161ecbdb2883c4593d5ed4815ea71b31fafd7fd05789b23100d081ecac96",
                "sha256:97047f0d25cd4bcae81f9ec9dc290ca3e15927c192df17331b53bebe0e3ff96d",
                "sha256:9719fe17307a9e814580af1f5c6e05ca593b12fb7e44fe62450a5384dbf61b4b",
                "sha256:9767e79108424fb6c3edf8f81e6730666a50feb01a328f4a016464a5893f835a",
                "sha256:9a92d3faef50658dd2c5470af249985782bf754c4e18e15afb67d3ab06233f13",
                "sha256:9bb6ad405121241e99a86efff22d3ef469024ce22875a7ae045896ad23ba2340",
                "sha256:9e28c51fa0ce5674be9f560c6761c1b441631901993f76700b1b30ca6c8378d6",
                "sha256:aca086dc5f9ef98c512bac8efea4483eb84abbf926eaeedf7b91479feb092458",
                "sha256:ae8b9c6deb1e634ba4f1930eb67ef6e6bf6a44b6eb5ad605642b2d6d5ed9ce3c",
                "sha256:b0a545b46b526d418eb91754565ba5b63b1c0b12f9bd2f808c852d9b4b2f9b5c",
                "sha256:b4e4bc18382088514ebde9328da057775055940a1f2e18f6ad2d78aa0f3ec5b9",
                "sha256:b6420a005548ad52154c8ceab4a1290ff78d757f9e5cbc68f8c77089acd3c432",
                "sha256:b86164d2cff4d3aaa1f04a14685cbc072efd0b4f99ca5708b2ad1b9b5988a991",
                "sha256:bb3bb49c7a6ad9d981d734ef7c7193bc349ac338776a0360cc671eaee89bcf69",
                "sha256:bef4e656f7d98aaa3486d2627e7d2df1157d7e88e7efd43a65aa5dd4714916cf",
                "sha256:c0781a98ff5e6586926293e59480b64ddd46282953203c76ae15dbbbf302e8bb",
                "sha256:c2006f5c8d28dee289f7020f721354362fa304acbaaf9745751ac4006650254b",
                "sha256:c41bfca0bd3532d53d16fd34d20806d5c2b1ace22a2f2e4c0008570bf2c58833",
                "sha256:cd47b4a0d41d2afa3e58e5bf1f62069255aa2fd6ff5ee41604418ca925911d76",
                "sha256:cdb650fc86227eba20de1a29d4b2c1bfe139dc75a0669270033cb2ea3d391b85",
                "sha256:cef2502e7e8a96fe5ad686d60b49e1ab03e438bd9123987994528febd569868e",
                "sha256:d27be7405547d1f958b60837dc4c1007da90b8b23f54ba1f8b728c78fdb19d50",
                "sha256:d37017287a7adb6ab77e1c5bee9bcf9660f90ff445042b790402a654d2ad81d8",
                "sha256:d3ff32724f98fbbbfa9f49d82852b159e9784d6094983d9a8b7f2ddaebb063d4",
                "sha256:d73d8ecf8ecf10a3bd007f2192725a34bd62898e8da27eb9d32a58084f93962b",
                "sha256:dd708cf4ee4408cf46a48b108fb9427bfa00b9b85812a9262b5c668af2533ea5",
                "sha256:e3cd95e10c2610c360154afdc2f1480aea394f4a4f1ea0a5eacce49640c9b190",
                "sha256:e4da8ca0c0c0aea88fd46be8e44bd49716772358d648cce45fe387f7b92374a7",
                "sha256:eadfbbbfb41b44034a4c757fd5d70baccd43296fb894dba0295606a7cf3124aa",
                "sha256:ed667f49b11360951e201453fc3967344d0d0263aa415e1619e85ae7fd17b4e0",
                "sha256:f3df3db1d336b9356dd3112eae5f5c2b8b377f3bc826848567f10bfddfee77e9",
                "sha256:f6bdac493b949141b733c5345b6ba8f87a226029cbabc7e9e121a413e49441e0",
                "sha256:fbf521479bcac1e25a663df882c46a641a9bff6b56dc8b0fafaebd2f66fb231b",
                "sha256:fc9b106a1bf918db68619fdcd6d5ad4f972fdd19c01d19bdb6bf63f3589a9ec5",
                "sha256:fcdd00edfd0a3001e0181eab3e63bd5c74ad3e67152c84f93f13769a40e073a7",
                "sha256:fe4bda6bd4340caa6e5cf95e73f8fea5c4bfc55763dd42f1b50a94c1b4a2fbd4"
            ],
            "markers": "python_version >= '2.7' and python_version not in '3.0, 3.1, 3.2, 3.3, 3.4'",
            "version": "==4.9.3"
        },
        "requests": {
            "hashes": [
                "sha256:58cd2187c01e70e6e26505bca751777aa9f2ee0b7f4300988b709f44e013003f",
                "sha256:942c5a758f98d790eaed1a29cb6eefc7ffb0d1cf7af05c3d2791656dbd6ad1e1"
            ],
            "markers": "python_version >= '3.7'",
            "version": "==2.31.0"
        },
        "sanitized-package": {
            "editable": true,
            "path": "."
        },
        "setuptools": {
            "hashes": [
                "sha256:4ac1475276d2f1c48684874089fefcd83bd7162ddaafb81fac866ba0db282a87",
                "sha256:b454a35605876da60632df1a60f736524eb73cc47bbc9f3f1ef1b644de74fd2a"
            ],
            "markers": "python_version >= '3.8'",
            "version": "==68.2.2"
        },
        "six": {
            "hashes": [
                "sha256:1e61c37477a1626458e36f7b1d82aa5c9b094fa4802892072e49de9c60c4c926",
                "sha256:8abb2f1d86890a2dfb989f9a77cfcfd3e47c2a354b01111771326f8aa26e0254"
            ],
            "markers": "python_version >= '2.7' and python_version not in '3.0, 3.1, 3.2, 3.3'",
            "version": "==1.16.0"
        },
        "soupsieve": {
            "hashes": [
                "sha256:5663d5a7b3bfaeee0bc4372e7fc48f9cff4940b3eec54a6451cc5299f1097690",
                "sha256:eaa337ff55a1579b6549dc679565eac1e3d000563bcb1c8ab0d0fefbc0c2cdc7"
            ],
            "markers": "python_version >= '3.8'",
            "version": "==2.5"
        },
        "urllib3": {
            "hashes": [
                "sha256:c97dfde1f7bd43a71c8d2a58e369e9b2bf692d1334ea9f9cae55add7d0dd0f84",
                "sha256:fdb6d215c776278489906c2f8916e6e7d4f5a9b602ccbcfdf7f016fc8da0596e"
            ],
            "markers": "python_version >= '3.7'",
            "version": "==2.0.7"
        },
        "zipp": {
            "hashes": [
                "sha256:0e923e726174922dce09c53c59ad483ff7bbb8e572e00c7f7c46b88556409f31",
                "sha256:84e64a1c28cf7e91ed2078bb8cc8c259cb19b76942096c8d7b84947690cabaf0"
            ],
            "markers": "python_version >= '3.8'",
            "version": "==3.17.0"
        },
        "zope.event": {
            "hashes": [
                "sha256:2832e95014f4db26c47a13fdaef84cef2f4df37e66b59d8f1f4a8f319a632c26",
                "sha256:bac440d8d9891b4068e2b5a2c5e2c9765a9df762944bda6955f96bb9b91e67cd"
            ],
            "markers": "python_version >= '3.7'",
            "version": "==5.0"
        },
        "zope.interface": {
            "hashes": [
                "sha256:0c8cf55261e15590065039696607f6c9c1aeda700ceee40c70478552d323b3ff",
                "sha256:13b7d0f2a67eb83c385880489dbb80145e9d344427b4262c49fbf2581677c11c",
                "sha256:1f294a15f7723fc0d3b40701ca9b446133ec713eafc1cc6afa7b3d98666ee1ac",
                "sha256:239a4a08525c080ff833560171d23b249f7f4d17fcbf9316ef4159f44997616f",
                "sha256:2f8d89721834524a813f37fa174bac074ec3d179858e4ad1b7efd4401f8ac45d",
                "sha256:2fdc7ccbd6eb6b7df5353012fbed6c3c5d04ceaca0038f75e601060e95345309",
                "sha256:34c15ca9248f2e095ef2e93af2d633358c5f048c49fbfddf5fdfc47d5e263736",
                "sha256:387545206c56b0315fbadb0431d5129c797f92dc59e276b3ce82db07ac1c6179",
                "sha256:43b576c34ef0c1f5a4981163b551a8781896f2a37f71b8655fd20b5af0386abb",
                "sha256:57d0a8ce40ce440f96a2c77824ee94bf0d0925e6089df7366c2272ccefcb7941",
                "sha256:5a804abc126b33824a44a7aa94f06cd211a18bbf31898ba04bd0924fbe9d282d",
                "sha256:67be3ca75012c6e9b109860820a8b6c9a84bfb036fbd1076246b98e56951ca92",
                "sha256:6af47f10cfc54c2ba2d825220f180cc1e2d4914d783d6fc0cd93d43d7bc1c78b",
                "sha256:6dc998f6de015723196a904045e5a2217f3590b62ea31990672e31fbc5370b41",
                "sha256:70d2cef1bf529bff41559be2de9d44d47b002f65e17f43c73ddefc92f32bf00f",
                "sha256:7ebc4d34e7620c4f0da7bf162c81978fce0ea820e4fa1e8fc40ee763839805f3",
                "sha256:964a7af27379ff4357dad1256d9f215047e70e93009e532d36dcb8909036033d",
                "sha256:97806e9ca3651588c1baaebb8d0c5ee3db95430b612db354c199b57378312ee8",
                "sha256:9b9bc671626281f6045ad61d93a60f52fd5e8209b1610972cf0ef1bbe6d808e3",
                "sha256:9ffdaa5290422ac0f1688cb8adb1b94ca56cee3ad11f29f2ae301df8aecba7d1",
                "sha256:a0da79117952a9a41253696ed3e8b560a425197d4e41634a23b1507efe3273f1",
                "sha256:a41f87bb93b8048fe866fa9e3d0c51e27fe55149035dcf5f43da4b56732c0a40",
                "sha256:aa6fd016e9644406d0a61313e50348c706e911dca29736a3266fc9e28ec4ca6d",
                "sha256:ad54ed57bdfa3254d23ae04a4b1ce405954969c1b0550cc2d1d2990e8b439de1",
                "sha256:b012d023b4fb59183909b45d7f97fb493ef7a46d2838a5e716e3155081894605",
                "sha256:b51b64432eed4c0744241e9ce5c70dcfecac866dff720e746d0a9c82f371dfa7",
                "sha256:bbe81def9cf3e46f16ce01d9bfd8bea595e06505e51b7baf45115c77352675fd",
                "sha256:c9559138690e1bd4ea6cd0954d22d1e9251e8025ce9ede5d0af0ceae4a401e43",
                "sha256:e30506bcb03de8983f78884807e4fd95d8db6e65b69257eea05d13d519b83ac0",
                "sha256:e33e86fd65f369f10608b08729c8f1c92ec7e0e485964670b4d2633a4812d36b",
                "sha256:e441e8b7d587af0414d25e8d05e27040d78581388eed4c54c30c0c91aad3a379",
                "sha256:e8bb9c990ca9027b4214fa543fd4025818dc95f8b7abce79d61dc8a2112b561a",
                "sha256:ef43ee91c193f827e49599e824385ec7c7f3cd152d74cb1dfe02cb135f264d83",
                "sha256:ef467d86d3cfde8b39ea1b35090208b0447caaabd38405420830f7fd85fbdd56",
                "sha256:f89b28772fc2562ed9ad871c865f5320ef761a7fcc188a935e21fe8b31a38ca9",
                "sha256:fddbab55a2473f1d3b8833ec6b7ac31e8211b0aa608df5ab09ce07f3727326de"
            ],
            "markers": "python_version >= '3.7'",
            "version": "==6.1"
        }
    },
    "develop": {
        "black": {
            "hashes": [
                "sha256:037e9b4664cafda5f025a1728c50a9e9aedb99a759c89f760bd83730e76ba884",
                "sha256:1b917a2aa020ca600483a7b340c165970b26e9029067f019e3755b56e8dd5916",
                "sha256:1f8ce316753428ff68749c65a5f7844631aa18c8679dfd3ca9dc1a289979c258",
                "sha256:33d40f5b06be80c1bbce17b173cda17994fbad096ce60eb22054da021bf933d1",
                "sha256:3f157a8945a7b2d424da3335f7ace89c14a3b0625e6593d21139c2d8214d55ce",
                "sha256:5ed45ac9a613fb52dad3b61c8dea2ec9510bf3108d4db88422bacc7d1ba1243d",
                "sha256:6d23d7822140e3fef190734216cefb262521789367fbdc0b3f22af6744058982",
                "sha256:7670242e90dc129c539e9ca17665e39a146a761e681805c54fbd86015c7c84f7",
                "sha256:7b4d10b0f016616a0d93d24a448100adf1699712fb7a4efd0e2c32bbb219b173",
                "sha256:7cb5936e686e782fddb1c73f8aa6f459e1ad38a6a7b0e54b403f1f05a1507ee9",
                "sha256:7d56124b7a61d092cb52cce34182a5280e160e6aff3137172a68c2c2c4b76bcb",
                "sha256:840015166dbdfbc47992871325799fd2dc0dcf9395e401ada6d88fe11498abad",
                "sha256:9c74de4c77b849e6359c6f01987e94873c707098322b91490d24296f66d067dc",
                "sha256:b15b75fc53a2fbcac8a87d3e20f69874d161beef13954747e053bca7a1ce53a0",
                "sha256:cfcce6f0a384d0da692119f2d72d79ed07c7159879d0bb1bb32d2e443382bf3a",
                "sha256:d431e6739f727bb2e0495df64a6c7a5310758e87505f5f8cde9ff6c0f2d7e4fe",
                "sha256:e293e4c2f4a992b980032bbd62df07c1bcff82d6964d6c9496f2cd726e246ace",
                "sha256:ec3f8e6234c4e46ff9e16d9ae96f4ef69fa328bb4ad08198c8cee45bb1f08c69"
            ],
            "index": "pypi",
            "markers": "python_version >= '3.8'",
            "version": "==23.10.1"
        },
        "click": {
            "hashes": [
                "sha256:ae74fb96c20a0277a1d615f1e4d73c8414f5a98db8b799a7931d1582f3390c28",
                "sha256:ca9853ad459e787e2192211578cc907e7594e294c7ccc834310722b41b9ca6de"
            ],
            "markers": "python_version >= '3.7'",
            "version": "==8.1.7"
        },
        "exceptiongroup": {
            "hashes": [
                "sha256:097acd85d473d75af5bb98e41b61ff7fe35efe6675e4f9370ec6ec5126d160e9",
                "sha256:343280667a4585d195ca1cf9cef84a4e178c4b6cf2274caef9859782b567d5e3"
            ],
            "markers": "python_version < '3.11'",
            "version": "==1.1.3"
        },
        "flake8": {
            "hashes": [
                "sha256:d5b3857f07c030bdb5bf41c7f53799571d75c4491748a3adcd47de929e34cd23",
                "sha256:ffdfce58ea94c6580c77888a86506937f9a1a227dfcd15f245d694ae20a6b6e5"
            ],
            "index": "pypi",
<<<<<<< HEAD
            "markers": "python_full_version >= '3.8.1'",
=======
>>>>>>> 2951e171
            "version": "==6.1.0"
        },
        "iniconfig": {
            "hashes": [
                "sha256:2d91e135bf72d31a410b17c16da610a82cb55f6b0477d1a902134b24a455b8b3",
                "sha256:b6a85871a79d2e3b22d2d1b94ac2824226a63c6b741c88f7ae975f18b6778374"
            ],
            "markers": "python_version >= '3.7'",
            "version": "==2.0.0"
        },
        "isort": {
            "hashes": [
                "sha256:8bef7dde241278824a6d83f44a544709b065191b95b6e50894bdc722fcba0504",
                "sha256:f84c2818376e66cf843d497486ea8fed8700b340f308f076c6fb1229dff318b6"
            ],
            "index": "pypi",
            "markers": "python_full_version >= '3.8.0'",
            "version": "==5.12.0"
        },
        "mccabe": {
            "hashes": [
                "sha256:348e0240c33b60bbdf4e523192ef919f28cb2c3d7d5c7794f74009290f236325",
                "sha256:6c2d30ab6be0e4a46919781807b4f0d834ebdd6c6e3dca0bda5a15f863427b6e"
            ],
            "markers": "python_version >= '3.6'",
            "version": "==0.7.0"
        },
        "mypy-extensions": {
            "hashes": [
                "sha256:4392f6c0eb8a5668a69e23d168ffa70f0be9ccfd32b5cc2d26a34ae5b844552d",
                "sha256:75dbf8955dc00442a438fc4d0666508a9a97b6bd41aa2f0ffe9d2f2725af0782"
            ],
            "markers": "python_version >= '3.5'",
            "version": "==1.0.0"
        },
        "packaging": {
            "hashes": [
                "sha256:048fb0e9405036518eaaf48a55953c750c11e1a1b68e0dd1a9d62ed0c092cfc5",
                "sha256:8c491190033a9af7e1d931d0b5dacc2ef47509b34dd0de67ed209b5203fc88c7"
            ],
            "markers": "python_version >= '3.7'",
            "version": "==23.2"
        },
        "pathspec": {
            "hashes": [
                "sha256:1d6ed233af05e679efb96b1851550ea95bbb64b7c490b0f5aa52996c11e92a20",
                "sha256:e0d8d0ac2f12da61956eb2306b69f9469b42f4deb0f3cb6ed47b9cce9996ced3"
            ],
            "markers": "python_version >= '3.7'",
            "version": "==0.11.2"
        },
        "platformdirs": {
            "hashes": [
<<<<<<< HEAD
                "sha256:cf8ee52a3afdb965072dcc652433e0c7e3e40cf5ea1477cd4b3b1d2eb75495b3",
                "sha256:e9d171d00af68be50e9202731309c4e658fd8bc76f55c11c7dd760d023bda68e"
            ],
            "markers": "python_version >= '3.7'",
            "version": "==3.11.0"
=======
                "sha256:b45696dab2d7cc691a3226759c0d3b00c47c8b6e293d96f6436f733303f77f6d",
                "sha256:d7c24979f292f916dc9cbf8648319032f551ea8c49a4c9bf2fb556a02070ec1d"
            ],
            "markers": "python_version >= '3.7'",
            "version": "==3.10.0"
>>>>>>> 2951e171
        },
        "pluggy": {
            "hashes": [
                "sha256:cf61ae8f126ac6f7c451172cf30e3e43d3ca77615509771b3a984a0730651e12",
                "sha256:d89c696a773f8bd377d18e5ecda92b7a3793cbe66c87060a6fb58c7b6e1061f7"
            ],
            "markers": "python_version >= '3.8'",
            "version": "==1.3.0"
        },
        "pycodestyle": {
            "hashes": [
<<<<<<< HEAD
                "sha256:41ba0e7afc9752dfb53ced5489e89f8186be00e599e712660695b7a75ff2663f",
                "sha256:44fe31000b2d866f2e41841b18528a505fbd7fef9017b04eff4e2648a0fadc67"
            ],
            "markers": "python_version >= '3.8'",
            "version": "==2.11.1"
=======
                "sha256:259bcc17857d8a8b3b4a2327324b79e5f020a13c16074670f9c8c8f872ea76d0",
                "sha256:5d1013ba8dc7895b548be5afb05740ca82454fd899971563d2ef625d090326f8"
            ],
            "markers": "python_full_version >= '3.8.0'",
            "version": "==2.11.0"
>>>>>>> 2951e171
        },
        "pyflakes": {
            "hashes": [
                "sha256:4132f6d49cb4dae6819e5379898f2b8cce3c5f23994194c24b77d5da2e36f774",
                "sha256:a0aae034c444db0071aa077972ba4768d40c830d9539fd45bf4cd3f8f6992efc"
            ],
<<<<<<< HEAD
            "markers": "python_version >= '3.8'",
=======
            "markers": "python_full_version >= '3.8.0'",
>>>>>>> 2951e171
            "version": "==3.1.0"
        },
        "pytest": {
            "hashes": [
                "sha256:0d009c083ea859a71b76adf7c1d502e4bc170b80a8ef002da5806527b9591fac",
                "sha256:d989d136982de4e3b29dabcc838ad581c64e8ed52c11fbe86ddebd9da0818cd5"
            ],
            "index": "pypi",
            "markers": "python_version >= '3.7'",
            "version": "==7.4.3"
        },
        "tomli": {
            "hashes": [
                "sha256:939de3e7a6161af0c887ef91b7d41a53e7c5a1ca976325f429cb46ea9bc30ecc",
                "sha256:de526c12914f0c550d15924c62d72abc48d6fe7364aa87328337a31007fe8a4f"
            ],
            "markers": "python_version < '3.11'",
            "version": "==2.0.1"
        },
        "typing-extensions": {
            "hashes": [
                "sha256:8f92fc8806f9a6b641eaa5318da32b44d401efaac0f6678c9bc448ba3605faa0",
                "sha256:df8e4339e9cb77357558cbdbceca33c303714cf861d1eef15e1070055ae8b7ef"
            ],
            "markers": "python_version < '3.11'",
            "version": "==4.8.0"
        }
    }
}<|MERGE_RESOLUTION|>--- conflicted
+++ resolved
@@ -29,11 +29,7 @@
                 "sha256:539cc1d13202e33ca466e88b2807e29f4c13049d6d87031a3c110744495cb082",
                 "sha256:92d6037539857d8206b8f6ae472e8b77db8058fec5937a1ef3f54304089edbb9"
             ],
-<<<<<<< HEAD
             "markers": "python_version >= '3.6'",
-=======
-            "markers": "python_full_version >= '3.6.0'",
->>>>>>> 2951e171
             "version": "==2023.7.22"
         },
         "charset-normalizer": {
@@ -129,13 +125,8 @@
                 "sha256:f6a02a3c7950cafaadcd46a226ad9e12fc9744652cc69f9e5534f98b47f3bbcf",
                 "sha256:fe81b35c33772e56f4b6cf62cf4aedc1762ef7162a31e6ac7fe5e40d0149eb67"
             ],
-<<<<<<< HEAD
             "markers": "python_full_version >= '3.7.0'",
             "version": "==3.3.1"
-=======
-            "markers": "python_version >= '3.7'",
-            "version": "==3.2.0"
->>>>>>> 2951e171
         },
         "gevent": {
             "hashes": [
@@ -529,10 +520,7 @@
                 "sha256:ffdfce58ea94c6580c77888a86506937f9a1a227dfcd15f245d694ae20a6b6e5"
             ],
             "index": "pypi",
-<<<<<<< HEAD
             "markers": "python_full_version >= '3.8.1'",
-=======
->>>>>>> 2951e171
             "version": "==6.1.0"
         },
         "iniconfig": {
@@ -586,19 +574,11 @@
         },
         "platformdirs": {
             "hashes": [
-<<<<<<< HEAD
                 "sha256:cf8ee52a3afdb965072dcc652433e0c7e3e40cf5ea1477cd4b3b1d2eb75495b3",
                 "sha256:e9d171d00af68be50e9202731309c4e658fd8bc76f55c11c7dd760d023bda68e"
             ],
             "markers": "python_version >= '3.7'",
             "version": "==3.11.0"
-=======
-                "sha256:b45696dab2d7cc691a3226759c0d3b00c47c8b6e293d96f6436f733303f77f6d",
-                "sha256:d7c24979f292f916dc9cbf8648319032f551ea8c49a4c9bf2fb556a02070ec1d"
-            ],
-            "markers": "python_version >= '3.7'",
-            "version": "==3.10.0"
->>>>>>> 2951e171
         },
         "pluggy": {
             "hashes": [
@@ -610,30 +590,18 @@
         },
         "pycodestyle": {
             "hashes": [
-<<<<<<< HEAD
                 "sha256:41ba0e7afc9752dfb53ced5489e89f8186be00e599e712660695b7a75ff2663f",
                 "sha256:44fe31000b2d866f2e41841b18528a505fbd7fef9017b04eff4e2648a0fadc67"
             ],
             "markers": "python_version >= '3.8'",
             "version": "==2.11.1"
-=======
-                "sha256:259bcc17857d8a8b3b4a2327324b79e5f020a13c16074670f9c8c8f872ea76d0",
-                "sha256:5d1013ba8dc7895b548be5afb05740ca82454fd899971563d2ef625d090326f8"
-            ],
-            "markers": "python_full_version >= '3.8.0'",
-            "version": "==2.11.0"
->>>>>>> 2951e171
         },
         "pyflakes": {
             "hashes": [
                 "sha256:4132f6d49cb4dae6819e5379898f2b8cce3c5f23994194c24b77d5da2e36f774",
                 "sha256:a0aae034c444db0071aa077972ba4768d40c830d9539fd45bf4cd3f8f6992efc"
             ],
-<<<<<<< HEAD
-            "markers": "python_version >= '3.8'",
-=======
-            "markers": "python_full_version >= '3.8.0'",
->>>>>>> 2951e171
+            "markers": "python_version >= '3.8'",
             "version": "==3.1.0"
         },
         "pytest": {
