--- conflicted
+++ resolved
@@ -1,11 +1,7 @@
 {
     "_meta": {
         "hash": {
-<<<<<<< HEAD
-            "sha256": "ee07fedf30428947df9bc9b1d6d1256f906ae7b015fe5c34e8ba8fb405801659"
-=======
-            "sha256": "c5f18cb83db873ec26aa032ed544f18b20e4e909d317cab534c69b54b72ebaa0"
->>>>>>> 5eb5ef34
+            "sha256": "354e74f8187c14ad49200867101b21e5cb2b2dc5e78464da21d348a86df8195d"
         },
         "pipfile-spec": 6,
         "requires": {
@@ -35,40 +31,6 @@
                 "sha256:945e3ba63a0b9f577b1395204e13c3a231f9bc0223888be653286534e5873695"
             ],
             "version": "==2019.6.16"
-        },
-        "cffi": {
-            "hashes": [
-                "sha256:041c81822e9f84b1d9c401182e174996f0bae9991f33725d059b771744290774",
-                "sha256:046ef9a22f5d3eed06334d01b1e836977eeef500d9b78e9ef693f9380ad0b83d",
-                "sha256:066bc4c7895c91812eff46f4b1c285220947d4aa46fa0a2651ff85f2afae9c90",
-                "sha256:066c7ff148ae33040c01058662d6752fd73fbc8e64787229ea8498c7d7f4041b",
-                "sha256:2444d0c61f03dcd26dbf7600cf64354376ee579acad77aef459e34efcb438c63",
-                "sha256:300832850b8f7967e278870c5d51e3819b9aad8f0a2c8dbe39ab11f119237f45",
-                "sha256:34c77afe85b6b9e967bd8154e3855e847b70ca42043db6ad17f26899a3df1b25",
-                "sha256:46de5fa00f7ac09f020729148ff632819649b3e05a007d286242c4882f7b1dc3",
-                "sha256:4aa8ee7ba27c472d429b980c51e714a24f47ca296d53f4d7868075b175866f4b",
-                "sha256:4d0004eb4351e35ed950c14c11e734182591465a33e960a4ab5e8d4f04d72647",
-                "sha256:4e3d3f31a1e202b0f5a35ba3bc4eb41e2fc2b11c1eff38b362de710bcffb5016",
-                "sha256:50bec6d35e6b1aaeb17f7c4e2b9374ebf95a8975d57863546fa83e8d31bdb8c4",
-                "sha256:55cad9a6df1e2a1d62063f79d0881a414a906a6962bc160ac968cc03ed3efcfb",
-                "sha256:5662ad4e4e84f1eaa8efce5da695c5d2e229c563f9d5ce5b0113f71321bcf753",
-                "sha256:59b4dc008f98fc6ee2bb4fd7fc786a8d70000d058c2bbe2698275bc53a8d3fa7",
-                "sha256:73e1ffefe05e4ccd7bcea61af76f36077b914f92b76f95ccf00b0c1b9186f3f9",
-                "sha256:a1f0fd46eba2d71ce1589f7e50a9e2ffaeb739fb2c11e8192aa2b45d5f6cc41f",
-                "sha256:a2e85dc204556657661051ff4bab75a84e968669765c8a2cd425918699c3d0e8",
-                "sha256:a5457d47dfff24882a21492e5815f891c0ca35fefae8aa742c6c263dac16ef1f",
-                "sha256:a8dccd61d52a8dae4a825cdbb7735da530179fea472903eb871a5513b5abbfdc",
-                "sha256:ae61af521ed676cf16ae94f30fe202781a38d7178b6b4ab622e4eec8cefaff42",
-                "sha256:b012a5edb48288f77a63dba0840c92d0504aa215612da4541b7b42d849bc83a3",
-                "sha256:d2c5cfa536227f57f97c92ac30c8109688ace8fa4ac086d19d0af47d134e2909",
-                "sha256:d42b5796e20aacc9d15e66befb7a345454eef794fdb0737d1af593447c6c8f45",
-                "sha256:dee54f5d30d775f525894d67b1495625dd9322945e7fee00731952e0368ff42d",
-                "sha256:e070535507bd6aa07124258171be2ee8dfc19119c28ca94c9dfb7efd23564512",
-                "sha256:e1ff2748c84d97b065cc95429814cdba39bcbd77c9c85c89344b317dc0d9cbff",
-                "sha256:ed851c75d1e0e043cbf5ca9a8e1b13c4c90f3fbd863dacb01c0808e2b5204201"
-            ],
-            "markers": "sys_platform == 'win32' and platform_python_implementation == 'CPython'",
-            "version": "==1.12.3"
         },
         "chardet": {
             "hashes": [
@@ -174,12 +136,6 @@
             "index": "pypi",
             "version": "==4.3.4"
         },
-        "pycparser": {
-            "hashes": [
-                "sha256:a988718abfad80b6b157acce7bf130a30876d27603738ac39f140993246b25b3"
-            ],
-            "version": "==2.19"
-        },
         "requests": {
             "hashes": [
                 "sha256:11e007a8a2aa0323f5a921e9e6a2d7e4e67d9877e85773fba9ba6419025cbeb4",
@@ -218,14 +174,6 @@
             ],
             "version": "==19.1.0"
         },
-        "colorama": {
-            "hashes": [
-                "sha256:05eed71e2e327246ad6b38c540c4a3117230b19679b875190486ddd2d721422d",
-                "sha256:f8ac84de7840f5b9c4e3347b3c1eaa50f7e49c2b07596221daec5edaabbd7c48"
-            ],
-            "markers": "sys_platform == 'win32'",
-            "version": "==0.4.1"
-        },
         "entrypoints": {
             "hashes": [
                 "sha256:589f874b313739ad35be6e0cd7efde2a4e9b6fea91edcc34e58ecbb8dbe56d19",
@@ -240,7 +188,6 @@
             ],
             "index": "pypi",
             "version": "==3.7.8"
-<<<<<<< HEAD
         },
         "importlib-metadata": {
             "hashes": [
@@ -248,8 +195,6 @@
                 "sha256:cb6ee23b46173539939964df59d3d72c3e0c1b5d54b84f1d8a7e912fe43612db"
             ],
             "version": "==0.18"
-=======
->>>>>>> 5eb5ef34
         },
         "mccabe": {
             "hashes": [
